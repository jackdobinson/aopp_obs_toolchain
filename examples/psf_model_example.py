--- conflicted
+++ resolved
@@ -354,11 +354,7 @@
 				(9.244E-7, 450),
 			)
 			nested_sampling_stop_fraction = 0.01
-<<<<<<< HEAD
-			nested_sampling_max_iterations = 500 #2000
-=======
 			nested_sampling_max_iterations = 200 #2000
->>>>>>> 370db376
 			min_live_points = 20
 			show_plots = False
 			update_params_search_region = False

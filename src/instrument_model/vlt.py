--- conflicted
+++ resolved
@@ -10,11 +10,7 @@
 	"""
 	Instrument description for very large telescope.
 	"""
-<<<<<<< HEAD
-	n_actuators = 24#42
-=======
 	n_actuators = 24#42 # fiddle with this, somewhere between 24 and 42 seems likely
->>>>>>> 370db376
 	obj_diameter = 8 # meters
 	f_ao = n_actuators / (2*obj_diameter)
 	primary_mirror_focal_length = 120 # meters
